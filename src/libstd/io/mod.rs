// Copyright 2013-2014 The Rust Project Developers. See the COPYRIGHT
// file at the top-level directory of this distribution and at
// http://rust-lang.org/COPYRIGHT.
//
// Licensed under the Apache License, Version 2.0 <LICENSE-APACHE or
// http://www.apache.org/licenses/LICENSE-2.0> or the MIT license
// <LICENSE-MIT or http://opensource.org/licenses/MIT>, at your
// option. This file may not be copied, modified, or distributed
// except according to those terms.
//
// ignore-lexer-test FIXME #15883

// FIXME: cover these topics:
//        path, reader, writer, stream, raii (close not needed),
//        stdio, print!, println!, file access, process spawning,
//        error handling


//! I/O, including files, networking, timers, and processes
//!
//! `std::io` provides Rust's basic I/O types,
//! for reading and writing to files, TCP, UDP,
//! and other types of sockets and pipes,
//! manipulating the file system, spawning processes.
//!
//! # Examples
//!
//! Some examples of obvious things you might want to do
//!
//! * Read lines from stdin
//!
//!     ```rust
//!     use std::io;
//!
//!     for line in io::stdin().lock().lines() {
//!         print!("{}", line.unwrap());
//!     }
//!     ```
//!
//! * Read a complete file
//!
//!     ```rust
//!     use std::io::File;
//!
//!     let contents = File::open(&Path::new("message.txt")).read_to_end();
//!     ```
//!
//! * Write a line to a file
//!
//!     ```rust
//!     # #![allow(unused_must_use)]
//!     use std::io::File;
//!
//!     let mut file = File::create(&Path::new("message.txt"));
//!     file.write(b"hello, file!\n");
//!     # drop(file);
//!     # ::std::io::fs::unlink(&Path::new("message.txt"));
//!     ```
//!
//! * Iterate over the lines of a file
//!
//!     ```rust,no_run
//!     use std::io::BufferedReader;
//!     use std::io::File;
//!
//!     let path = Path::new("message.txt");
//!     let mut file = BufferedReader::new(File::open(&path));
//!     for line in file.lines() {
//!         print!("{}", line.unwrap());
//!     }
//!     ```
//!
//! * Pull the lines of a file into a vector of strings
//!
//!     ```rust,no_run
//!     use std::io::BufferedReader;
//!     use std::io::File;
//!
//!     let path = Path::new("message.txt");
//!     let mut file = BufferedReader::new(File::open(&path));
//!     let lines: Vec<String> = file.lines().map(|x| x.unwrap()).collect();
//!     ```
//!
//! * Make a simple TCP client connection and request
//!
//!     ```rust
//!     # #![allow(unused_must_use)]
//!     use std::io::TcpStream;
//!
//!     # // connection doesn't fail if a server is running on 8080
//!     # // locally, we still want to be type checking this code, so lets
//!     # // just stop it running (#11576)
//!     # if false {
//!     let mut socket = TcpStream::connect("127.0.0.1:8080").unwrap();
//!     socket.write(b"GET / HTTP/1.0\n\n");
//!     let response = socket.read_to_end();
//!     # }
//!     ```
//!
//! * Make a simple TCP server
//!
//!     ```rust
//!     # fn main() { }
//!     # fn foo() {
//!     # #![allow(dead_code)]
//!     use std::io::{TcpListener, TcpStream};
//!     use std::io::{Acceptor, Listener};
//!     use std::thread::Thread;
//!
//!     let listener = TcpListener::bind("127.0.0.1:80");
//!
//!     // bind the listener to the specified address
//!     let mut acceptor = listener.listen();
//!
//!     fn handle_client(mut stream: TcpStream) {
//!         // ...
//!     # &mut stream; // silence unused mutability/variable warning
//!     }
//!     // accept connections and process them, spawning a new tasks for each one
//!     for stream in acceptor.incoming() {
//!         match stream {
//!             Err(e) => { /* connection failed */ }
//!             Ok(stream) => {
//!                 Thread::spawn(move|| {
//!                     // connection succeeded
//!                     handle_client(stream)
//!                 });
//!             }
//!         }
//!     }
//!
//!     // close the socket server
//!     drop(acceptor);
//!     # }
//!     ```
//!
//!
//! # Error Handling
//!
//! I/O is an area where nearly every operation can result in unexpected
//! errors. Errors should be painfully visible when they happen, and handling them
//! should be easy to work with. It should be convenient to handle specific I/O
//! errors, and it should also be convenient to not deal with I/O errors.
//!
//! Rust's I/O employs a combination of techniques to reduce boilerplate
//! while still providing feedback about errors. The basic strategy:
//!
//! * All I/O operations return `IoResult<T>` which is equivalent to
//!   `Result<T, IoError>`. The `Result` type is defined in the `std::result`
//!   module.
//! * If the `Result` type goes unused, then the compiler will by default emit a
//!   warning about the unused result. This is because `Result` has the
//!   `#[must_use]` attribute.
//! * Common traits are implemented for `IoResult`, e.g.
//!   `impl<R: Reader> Reader for IoResult<R>`, so that error values do not have
//!   to be 'unwrapped' before use.
//!
//! These features combine in the API to allow for expressions like
//! `File::create(&Path::new("diary.txt")).write(b"Met a girl.\n")`
//! without having to worry about whether "diary.txt" exists or whether
//! the write succeeds. As written, if either `new` or `write_line`
//! encounters an error then the result of the entire expression will
//! be an error.
//!
//! If you wanted to handle the error though you might write:
//!
//! ```rust
//! # #![allow(unused_must_use)]
//! use std::io::File;
//!
//! match File::create(&Path::new("diary.txt")).write(b"Met a girl.\n") {
//!     Ok(()) => (), // succeeded
//!     Err(e) => println!("failed to write to my diary: {}", e),
//! }
//!
//! # ::std::io::fs::unlink(&Path::new("diary.txt"));
//! ```
//!
//! So what actually happens if `create` encounters an error?
//! It's important to know that what `new` returns is not a `File`
//! but an `IoResult<File>`.  If the file does not open, then `new` will simply
//! return `Err(..)`. Because there is an implementation of `Writer` (the trait
//! required ultimately required for types to implement `write_line`) there is no
//! need to inspect or unwrap the `IoResult<File>` and we simply call `write_line`
//! on it. If `new` returned an `Err(..)` then the followup call to `write_line`
//! will also return an error.
//!
//! ## `try!`
//!
//! Explicit pattern matching on `IoResult`s can get quite verbose, especially
//! when performing many I/O operations. Some examples (like those above) are
//! alleviated with extra methods implemented on `IoResult`, but others have more
//! complex interdependencies among each I/O operation.
//!
//! The `try!` macro from `std::macros` is provided as a method of early-return
//! inside `Result`-returning functions. It expands to an early-return on `Err`
//! and otherwise unwraps the contained `Ok` value.
//!
//! If you wanted to read several `u32`s from a file and return their product:
//!
//! ```rust
//! use std::io::{File, IoResult};
//!
//! fn file_product(p: &Path) -> IoResult<u32> {
//!     let mut f = File::open(p);
//!     let x1 = try!(f.read_le_u32());
//!     let x2 = try!(f.read_le_u32());
//!
//!     Ok(x1 * x2)
//! }
//!
//! match file_product(&Path::new("numbers.bin")) {
//!     Ok(x) => println!("{}", x),
//!     Err(e) => println!("Failed to read numbers!")
//! }
//! ```
//!
//! With `try!` in `file_product`, each `read_le_u32` need not be directly
//! concerned with error handling; instead its caller is responsible for
//! responding to errors that may occur while attempting to read the numbers.

#![unstable]
#![deny(unused_must_use)]

pub use self::SeekStyle::*;
pub use self::FileMode::*;
pub use self::FileAccess::*;
pub use self::IoErrorKind::*;

use char::CharExt;
use clone::Clone;
use default::Default;
use error::{FromError, Error};
use fmt;
use int;
use iter::{Iterator, IteratorExt};
use marker::{Sized, Send};
use mem::transmute;
use ops::FnOnce;
use option::Option;
use option::Option::{Some, None};
use os;
use boxed::Box;
use result::Result;
use result::Result::{Ok, Err};
use sys;
use slice::SliceExt;
use str::StrExt;
use str;
use string::String;
use uint;
use unicode;
use vec::Vec;

// Reexports
pub use self::stdio::stdin;
pub use self::stdio::stdout;
pub use self::stdio::stderr;
pub use self::stdio::print;
pub use self::stdio::println;

pub use self::fs::File;
pub use self::timer::Timer;
pub use self::net::ip::IpAddr;
pub use self::net::tcp::TcpListener;
pub use self::net::tcp::TcpStream;
pub use self::pipe::PipeStream;
pub use self::process::{Process, Command};
pub use self::tempfile::TempDir;

pub use self::mem::{MemReader, BufReader, MemWriter, BufWriter};
pub use self::buffered::{BufferedReader, BufferedWriter, BufferedStream,
                         LineBufferedWriter};
pub use self::comm_adapters::{ChanReader, ChanWriter};

mod buffered;
mod comm_adapters;
mod mem;
mod result;
mod tempfile;
pub mod extensions;
pub mod fs;
pub mod net;
pub mod pipe;
pub mod process;
pub mod stdio;
pub mod timer;
pub mod util;

#[macro_use]
pub mod test;

/// The default buffer size for various I/O operations
// libuv recommends 64k buffers to maximize throughput
// https://groups.google.com/forum/#!topic/libuv/oQO1HJAIDdA
const DEFAULT_BUF_SIZE: uint = 1024 * 64;

/// A convenient typedef of the return value of any I/O action.
pub type IoResult<T> = Result<T, IoError>;

/// The type passed to I/O condition handlers to indicate error
///
/// # FIXME
///
/// Is something like this sufficient? It's kind of archaic
#[derive(PartialEq, Eq, Clone, Show)]
pub struct IoError {
    /// An enumeration which can be matched against for determining the flavor
    /// of error.
    pub kind: IoErrorKind,
    /// A human-readable description about the error
    pub desc: &'static str,
    /// Detailed information about this error, not always available
    pub detail: Option<String>
}

impl IoError {
    /// Convert an `errno` value into an `IoError`.
    ///
    /// If `detail` is `true`, the `detail` field of the `IoError`
    /// struct is filled with an allocated string describing the error
    /// in more detail, retrieved from the operating system.
    pub fn from_errno(errno: uint, detail: bool) -> IoError {
        let mut err = sys::decode_error(errno as i32);
        if detail && err.kind == OtherIoError {
            err.detail = Some(os::error_string(errno).chars()
                                 .map(|c| c.to_lowercase()).collect())
        }
        err
    }

    /// Retrieve the last error to occur as a (detailed) IoError.
    ///
    /// This uses the OS `errno`, and so there should not be any task
    /// descheduling or migration (other than that performed by the
    /// operating system) between the call(s) for which errors are
    /// being checked and the call of this function.
    pub fn last_error() -> IoError {
        IoError::from_errno(os::errno() as uint, true)
    }
}

impl fmt::String for IoError {
    fn fmt(&self, fmt: &mut fmt::Formatter) -> fmt::Result {
        match *self {
            IoError { kind: OtherIoError, desc: "unknown error", detail: Some(ref detail) } =>
                write!(fmt, "{}", detail),
            IoError { detail: None, desc, .. } =>
                write!(fmt, "{}", desc),
            IoError { detail: Some(ref detail), desc, .. } =>
                write!(fmt, "{} ({})", desc, detail)
        }
    }
}

impl Error for IoError {
    fn description(&self) -> &str {
        self.desc
    }

    fn detail(&self) -> Option<String> {
        self.detail.clone()
    }
}

impl FromError<IoError> for Box<Error + Send> {
    fn from_error(err: IoError) -> Box<Error + Send> {
        box err
    }
}

/// A list specifying general categories of I/O error.
#[derive(Copy, PartialEq, Eq, Clone, Show)]
pub enum IoErrorKind {
    /// Any I/O error not part of this list.
    OtherIoError,
    /// The operation could not complete because end of file was reached.
    EndOfFile,
    /// The file was not found.
    FileNotFound,
    /// The file permissions disallowed access to this file.
    PermissionDenied,
    /// A network connection failed for some reason not specified in this list.
    ConnectionFailed,
    /// The network operation failed because the network connection was closed.
    Closed,
    /// The connection was refused by the remote server.
    ConnectionRefused,
    /// The connection was reset by the remote server.
    ConnectionReset,
    /// The connection was aborted (terminated) by the remote server.
    ConnectionAborted,
    /// The network operation failed because it was not connected yet.
    NotConnected,
    /// The operation failed because a pipe was closed.
    BrokenPipe,
    /// A file already existed with that name.
    PathAlreadyExists,
    /// No file exists at that location.
    PathDoesntExist,
    /// The path did not specify the type of file that this operation required. For example,
    /// attempting to copy a directory with the `fs::copy()` operation will fail with this error.
    MismatchedFileTypeForOperation,
    /// The operation temporarily failed (for example, because a signal was received), and retrying
    /// may succeed.
    ResourceUnavailable,
    /// No I/O functionality is available for this task.
    IoUnavailable,
    /// A parameter was incorrect in a way that caused an I/O error not part of this list.
    InvalidInput,
    /// The I/O operation's timeout expired, causing it to be canceled.
    TimedOut,
    /// This write operation failed to write all of its data.
    ///
    /// Normally the write() method on a Writer guarantees that all of its data
    /// has been written, but some operations may be terminated after only
    /// partially writing some data. An example of this is a timed out write
    /// which successfully wrote a known number of bytes, but bailed out after
    /// doing so.
    ///
    /// The payload contained as part of this variant is the number of bytes
    /// which are known to have been successfully written.
    ShortWrite(uint),
    /// The Reader returned 0 bytes from `read()` too many times.
    NoProgress,
}

/// A trait that lets you add a `detail` to an IoError easily
trait UpdateIoError<T> {
    /// Returns an IoError with updated description and detail
    fn update_err<D>(self, desc: &'static str, detail: D) -> Self where
        D: FnOnce(&IoError) -> String;

    /// Returns an IoError with updated detail
    fn update_detail<D>(self, detail: D) -> Self where
        D: FnOnce(&IoError) -> String;

    /// Returns an IoError with update description
    fn update_desc(self, desc: &'static str) -> Self;
}

impl<T> UpdateIoError<T> for IoResult<T> {
    fn update_err<D>(self, desc: &'static str, detail: D) -> IoResult<T> where
        D: FnOnce(&IoError) -> String,
    {
        self.map_err(move |mut e| {
            let detail = detail(&e);
            e.desc = desc;
            e.detail = Some(detail);
            e
        })
    }

    fn update_detail<D>(self, detail: D) -> IoResult<T> where
        D: FnOnce(&IoError) -> String,
    {
        self.map_err(move |mut e| { e.detail = Some(detail(&e)); e })
    }

    fn update_desc(self, desc: &'static str) -> IoResult<T> {
        self.map_err(|mut e| { e.desc = desc; e })
    }
}

static NO_PROGRESS_LIMIT: uint = 1000;

/// A trait for objects which are byte-oriented streams. Readers are defined by
/// one method, `read`. This function will block until data is available,
/// filling in the provided buffer with any data read.
///
/// Readers are intended to be composable with one another. Many objects
/// throughout the I/O and related libraries take and provide types which
/// implement the `Reader` trait.
pub trait Reader {

    // Only method which need to get implemented for this trait

    /// Read bytes, up to the length of `buf` and place them in `buf`.
    /// Returns the number of bytes read. The number of bytes read may
    /// be less than the number requested, even 0. Returns `Err` on EOF.
    ///
    /// # Error
    ///
    /// If an error occurs during this I/O operation, then it is returned as
    /// `Err(IoError)`. Note that end-of-file is considered an error, and can be
    /// inspected for in the error's `kind` field. Also note that reading 0
    /// bytes is not considered an error in all circumstances
    ///
    /// # Implementation Note
    ///
    /// When implementing this method on a new Reader, you are strongly encouraged
    /// not to return 0 if you can avoid it.
    fn read(&mut self, buf: &mut [u8]) -> IoResult<uint>;

    // Convenient helper methods based on the above methods

    /// Reads at least `min` bytes and places them in `buf`.
    /// Returns the number of bytes read.
    ///
    /// This will continue to call `read` until at least `min` bytes have been
    /// read. If `read` returns 0 too many times, `NoProgress` will be
    /// returned.
    ///
    /// # Error
    ///
    /// If an error occurs at any point, that error is returned, and no further
    /// bytes are read.
    fn read_at_least(&mut self, min: uint, buf: &mut [u8]) -> IoResult<uint> {
        if min > buf.len() {
            return Err(IoError {
                detail: Some(String::from_str("the buffer is too short")),
                ..standard_error(InvalidInput)
            });
        }
        let mut read = 0;
        while read < min {
            let mut zeroes = 0;
            loop {
                match self.read(buf.slice_from_mut(read)) {
                    Ok(0) => {
                        zeroes += 1;
                        if zeroes >= NO_PROGRESS_LIMIT {
                            return Err(standard_error(NoProgress));
                        }
                    }
                    Ok(n) => {
                        read += n;
                        break;
                    }
                    err@Err(_) => return err
                }
            }
        }
        Ok(read)
    }

    /// Reads a single byte. Returns `Err` on EOF.
    fn read_byte(&mut self) -> IoResult<u8> {
        let mut buf = [0];
        try!(self.read_at_least(1, &mut buf));
        Ok(buf[0])
    }

    /// Reads up to `len` bytes and appends them to a vector.
    /// Returns the number of bytes read. The number of bytes read may be
    /// less than the number requested, even 0. Returns Err on EOF.
    ///
    /// # Error
    ///
    /// If an error occurs during this I/O operation, then it is returned
    /// as `Err(IoError)`. See `read()` for more details.
    fn push(&mut self, len: uint, buf: &mut Vec<u8>) -> IoResult<uint> {
        let start_len = buf.len();
        buf.reserve(len);

        let n = {
            let s = unsafe { slice_vec_capacity(buf, start_len, start_len + len) };
            try!(self.read(s))
        };
        unsafe { buf.set_len(start_len + n) };
        Ok(n)
    }

    /// Reads at least `min` bytes, but no more than `len`, and appends them to
    /// a vector.
    /// Returns the number of bytes read.
    ///
    /// This will continue to call `read` until at least `min` bytes have been
    /// read. If `read` returns 0 too many times, `NoProgress` will be
    /// returned.
    ///
    /// # Error
    ///
    /// If an error occurs at any point, that error is returned, and no further
    /// bytes are read.
    fn push_at_least(&mut self, min: uint, len: uint, buf: &mut Vec<u8>) -> IoResult<uint> {
        if min > len {
            return Err(IoError {
                detail: Some(String::from_str("the buffer is too short")),
                ..standard_error(InvalidInput)
            });
        }

        let start_len = buf.len();
        buf.reserve(len);

        // we can't just use self.read_at_least(min, slice) because we need to push
        // successful reads onto the vector before any returned errors.

        let mut read = 0;
        while read < min {
            read += {
                let s = unsafe { slice_vec_capacity(buf, start_len + read, start_len + len) };
                try!(self.read_at_least(1, s))
            };
            unsafe { buf.set_len(start_len + read) };
        }
        Ok(read)
    }

    /// Reads exactly `len` bytes and gives you back a new vector of length
    /// `len`
    ///
    /// # Error
    ///
    /// Fails with the same conditions as `read`. Additionally returns error
    /// on EOF. Note that if an error is returned, then some number of bytes may
    /// have already been consumed from the underlying reader, and they are lost
    /// (not returned as part of the error). If this is unacceptable, then it is
    /// recommended to use the `push_at_least` or `read` methods.
    fn read_exact(&mut self, len: uint) -> IoResult<Vec<u8>> {
        let mut buf = Vec::with_capacity(len);
        match self.push_at_least(len, len, &mut buf) {
            Ok(_) => Ok(buf),
            Err(e) => Err(e),
        }
    }

    /// Reads all remaining bytes from the stream.
    ///
    /// # Error
    ///
    /// Returns any non-EOF error immediately. Previously read bytes are
    /// discarded when an error is returned.
    ///
    /// When EOF is encountered, all bytes read up to that point are returned.
    fn read_to_end(&mut self) -> IoResult<Vec<u8>> {
        let mut buf = Vec::with_capacity(DEFAULT_BUF_SIZE);
        loop {
            match self.push_at_least(1, DEFAULT_BUF_SIZE, &mut buf) {
                Ok(_) => {}
                Err(ref e) if e.kind == EndOfFile => break,
                Err(e) => return Err(e)
            }
        }
        return Ok(buf);
    }

    /// Reads all of the remaining bytes of this stream, interpreting them as a
    /// UTF-8 encoded stream. The corresponding string is returned.
    ///
    /// # Error
    ///
    /// This function returns all of the same errors as `read_to_end` with an
    /// additional error if the reader's contents are not a valid sequence of
    /// UTF-8 bytes.
    fn read_to_string(&mut self) -> IoResult<String> {
        self.read_to_end().and_then(|s| {
            match String::from_utf8(s) {
                Ok(s)  => Ok(s),
                Err(_) => Err(standard_error(InvalidInput)),
            }
        })
    }

    // Byte conversion helpers

    /// Reads `n` little-endian unsigned integer bytes.
    ///
    /// `n` must be between 1 and 8, inclusive.
    fn read_le_uint_n(&mut self, nbytes: uint) -> IoResult<u64> {
        assert!(nbytes > 0 && nbytes <= 8);

        let mut val = 0u64;
        let mut pos = 0;
        let mut i = nbytes;
        while i > 0 {
            val += (try!(self.read_u8()) as u64) << pos;
            pos += 8;
            i -= 1;
        }
        Ok(val)
    }

    /// Reads `n` little-endian signed integer bytes.
    ///
    /// `n` must be between 1 and 8, inclusive.
    fn read_le_int_n(&mut self, nbytes: uint) -> IoResult<i64> {
        self.read_le_uint_n(nbytes).map(|i| extend_sign(i, nbytes))
    }

    /// Reads `n` big-endian unsigned integer bytes.
    ///
    /// `n` must be between 1 and 8, inclusive.
    fn read_be_uint_n(&mut self, nbytes: uint) -> IoResult<u64> {
        assert!(nbytes > 0 && nbytes <= 8);

        let mut val = 0u64;
        let mut i = nbytes;
        while i > 0 {
            i -= 1;
            val += (try!(self.read_u8()) as u64) << i * 8;
        }
        Ok(val)
    }

    /// Reads `n` big-endian signed integer bytes.
    ///
    /// `n` must be between 1 and 8, inclusive.
    fn read_be_int_n(&mut self, nbytes: uint) -> IoResult<i64> {
        self.read_be_uint_n(nbytes).map(|i| extend_sign(i, nbytes))
    }

    /// Reads a little-endian unsigned integer.
    ///
    /// The number of bytes returned is system-dependent.
    fn read_le_uint(&mut self) -> IoResult<uint> {
        self.read_le_uint_n(uint::BYTES).map(|i| i as uint)
    }

    /// Reads a little-endian integer.
    ///
    /// The number of bytes returned is system-dependent.
    fn read_le_int(&mut self) -> IoResult<int> {
        self.read_le_int_n(int::BYTES).map(|i| i as int)
    }

    /// Reads a big-endian unsigned integer.
    ///
    /// The number of bytes returned is system-dependent.
    fn read_be_uint(&mut self) -> IoResult<uint> {
        self.read_be_uint_n(uint::BYTES).map(|i| i as uint)
    }

    /// Reads a big-endian integer.
    ///
    /// The number of bytes returned is system-dependent.
    fn read_be_int(&mut self) -> IoResult<int> {
        self.read_be_int_n(int::BYTES).map(|i| i as int)
    }

    /// Reads a big-endian `u64`.
    ///
    /// `u64`s are 8 bytes long.
    fn read_be_u64(&mut self) -> IoResult<u64> {
        self.read_be_uint_n(8)
    }

    /// Reads a big-endian `u32`.
    ///
    /// `u32`s are 4 bytes long.
    fn read_be_u32(&mut self) -> IoResult<u32> {
        self.read_be_uint_n(4).map(|i| i as u32)
    }

    /// Reads a big-endian `u16`.
    ///
    /// `u16`s are 2 bytes long.
    fn read_be_u16(&mut self) -> IoResult<u16> {
        self.read_be_uint_n(2).map(|i| i as u16)
    }

    /// Reads a big-endian `i64`.
    ///
    /// `i64`s are 8 bytes long.
    fn read_be_i64(&mut self) -> IoResult<i64> {
        self.read_be_int_n(8)
    }

    /// Reads a big-endian `i32`.
    ///
    /// `i32`s are 4 bytes long.
    fn read_be_i32(&mut self) -> IoResult<i32> {
        self.read_be_int_n(4).map(|i| i as i32)
    }

    /// Reads a big-endian `i16`.
    ///
    /// `i16`s are 2 bytes long.
    fn read_be_i16(&mut self) -> IoResult<i16> {
        self.read_be_int_n(2).map(|i| i as i16)
    }

    /// Reads a big-endian `f64`.
    ///
    /// `f64`s are 8 byte, IEEE754 double-precision floating point numbers.
    fn read_be_f64(&mut self) -> IoResult<f64> {
        self.read_be_u64().map(|i| unsafe {
            transmute::<u64, f64>(i)
        })
    }

    /// Reads a big-endian `f32`.
    ///
    /// `f32`s are 4 byte, IEEE754 single-precision floating point numbers.
    fn read_be_f32(&mut self) -> IoResult<f32> {
        self.read_be_u32().map(|i| unsafe {
            transmute::<u32, f32>(i)
        })
    }

    /// Reads a little-endian `u64`.
    ///
    /// `u64`s are 8 bytes long.
    fn read_le_u64(&mut self) -> IoResult<u64> {
        self.read_le_uint_n(8)
    }

    /// Reads a little-endian `u32`.
    ///
    /// `u32`s are 4 bytes long.
    fn read_le_u32(&mut self) -> IoResult<u32> {
        self.read_le_uint_n(4).map(|i| i as u32)
    }

    /// Reads a little-endian `u16`.
    ///
    /// `u16`s are 2 bytes long.
    fn read_le_u16(&mut self) -> IoResult<u16> {
        self.read_le_uint_n(2).map(|i| i as u16)
    }

    /// Reads a little-endian `i64`.
    ///
    /// `i64`s are 8 bytes long.
    fn read_le_i64(&mut self) -> IoResult<i64> {
        self.read_le_int_n(8)
    }

    /// Reads a little-endian `i32`.
    ///
    /// `i32`s are 4 bytes long.
    fn read_le_i32(&mut self) -> IoResult<i32> {
        self.read_le_int_n(4).map(|i| i as i32)
    }

    /// Reads a little-endian `i16`.
    ///
    /// `i16`s are 2 bytes long.
    fn read_le_i16(&mut self) -> IoResult<i16> {
        self.read_le_int_n(2).map(|i| i as i16)
    }

    /// Reads a little-endian `f64`.
    ///
    /// `f64`s are 8 byte, IEEE754 double-precision floating point numbers.
    fn read_le_f64(&mut self) -> IoResult<f64> {
        self.read_le_u64().map(|i| unsafe {
            transmute::<u64, f64>(i)
        })
    }

    /// Reads a little-endian `f32`.
    ///
    /// `f32`s are 4 byte, IEEE754 single-precision floating point numbers.
    fn read_le_f32(&mut self) -> IoResult<f32> {
        self.read_le_u32().map(|i| unsafe {
            transmute::<u32, f32>(i)
        })
    }

    /// Read a u8.
    ///
    /// `u8`s are 1 byte.
    fn read_u8(&mut self) -> IoResult<u8> {
        self.read_byte()
    }

    /// Read an i8.
    ///
    /// `i8`s are 1 byte.
    fn read_i8(&mut self) -> IoResult<i8> {
        self.read_byte().map(|i| i as i8)
    }
}

/// A reader which can be converted to a RefReader.
pub trait ByRefReader {
    /// Creates a wrapper around a mutable reference to the reader.
    ///
    /// This is useful to allow applying adaptors while still
    /// retaining ownership of the original value.
    fn by_ref<'a>(&'a mut self) -> RefReader<'a, Self>;
}

impl<T: Reader> ByRefReader for T {
    fn by_ref<'a>(&'a mut self) -> RefReader<'a, T> {
        RefReader { inner: self }
    }
}

/// A reader which can be converted to bytes.
pub trait BytesReader {
    /// Create an iterator that reads a single byte on
    /// each iteration, until EOF.
    ///
    /// # Error
    ///
    /// Any error other than `EndOfFile` that is produced by the underlying Reader
    /// is returned by the iterator and should be handled by the caller.
    fn bytes<'r>(&'r mut self) -> extensions::Bytes<'r, Self>;
}

impl<T: Reader> BytesReader for T {
    fn bytes<'r>(&'r mut self) -> extensions::Bytes<'r, T> {
        extensions::Bytes::new(self)
    }
}

impl<'a> Reader for Box<Reader+'a> {
    fn read(&mut self, buf: &mut [u8]) -> IoResult<uint> {
        let reader: &mut Reader = &mut **self;
        reader.read(buf)
    }
}

impl<'a> Reader for &'a mut (Reader+'a) {
    fn read(&mut self, buf: &mut [u8]) -> IoResult<uint> { (*self).read(buf) }
}

/// Returns a slice of `v` between `start` and `end`.
///
/// Similar to `slice()` except this function only bounds the slice on the
/// capacity of `v`, not the length.
///
/// # Panics
///
/// Panics when `start` or `end` point outside the capacity of `v`, or when
/// `start` > `end`.
// Private function here because we aren't sure if we want to expose this as
// API yet. If so, it should be a method on Vec.
unsafe fn slice_vec_capacity<'a, T>(v: &'a mut Vec<T>, start: uint, end: uint) -> &'a mut [T] {
    use raw::Slice;
    use ptr::PtrExt;

    assert!(start <= end);
    assert!(end <= v.capacity());
    transmute(Slice {
        data: v.as_ptr().offset(start as int),
        len: end - start
    })
}

/// A `RefReader` is a struct implementing `Reader` which contains a reference
/// to another reader. This is often useful when composing streams.
///
/// # Examples
///
/// ```
/// use std::io;
/// use std::io::ByRefReader;
/// use std::io::util::LimitReader;
///
/// fn process_input<R: Reader>(r: R) {}
///
/// let mut stream = io::stdin();
///
/// // Only allow the function to process at most one kilobyte of input
/// {
///     let stream = LimitReader::new(stream.by_ref(), 1024);
///     process_input(stream);
/// }
///
/// // 'stream' is still available for use here
/// ```
pub struct RefReader<'a, R:'a> {
    /// The underlying reader which this is referencing
    inner: &'a mut R
}

impl<'a, R: Reader> Reader for RefReader<'a, R> {
    fn read(&mut self, buf: &mut [u8]) -> IoResult<uint> { self.inner.read(buf) }
}

impl<'a, R: Buffer> Buffer for RefReader<'a, R> {
    fn fill_buf(&mut self) -> IoResult<&[u8]> { self.inner.fill_buf() }
    fn consume(&mut self, amt: uint) { self.inner.consume(amt) }
}

fn extend_sign(val: u64, nbytes: uint) -> i64 {
    let shift = (8 - nbytes) * 8;
    (val << shift) as i64 >> shift
}

/// A trait for objects which are byte-oriented streams. Writers are defined by
/// one method, `write`. This function will block until the provided buffer of
/// bytes has been entirely written, and it will return any failures which occur.
///
/// Another commonly overridden method is the `flush` method for writers such as
/// buffered writers.
///
/// Writers are intended to be composable with one another. Many objects
/// throughout the I/O and related libraries take and provide types which
/// implement the `Writer` trait.
pub trait Writer {
    /// Write the entirety of a given buffer
    ///
    /// # Errors
    ///
    /// If an error happens during the I/O operation, the error is returned as
    /// `Err`. Note that it is considered an error if the entire buffer could
    /// not be written, and if an error is returned then it is unknown how much
    /// data (if any) was actually written.
    fn write(&mut self, buf: &[u8]) -> IoResult<()>;

    /// Flush this output stream, ensuring that all intermediately buffered
    /// contents reach their destination.
    ///
    /// This is by default a no-op and implementers of the `Writer` trait should
    /// decide whether their stream needs to be buffered or not.
    fn flush(&mut self) -> IoResult<()> { Ok(()) }

    /// Writes a formatted string into this writer, returning any error
    /// encountered.
    ///
    /// This method is primarily used to interface with the `format_args!`
    /// macro, but it is rare that this should explicitly be called. The
    /// `write!` macro should be favored to invoke this method instead.
    ///
    /// # Errors
    ///
    /// This function will return any I/O error reported while formatting.
    fn write_fmt(&mut self, fmt: fmt::Arguments) -> IoResult<()> {
        // Create a shim which translates a Writer to a fmt::Writer and saves
        // off I/O errors. instead of discarding them
        struct Adaptor<'a, T: ?Sized +'a> {
            inner: &'a mut T,
            error: IoResult<()>,
        }

        impl<'a, T: ?Sized + Writer> fmt::Writer for Adaptor<'a, T> {
            fn write_str(&mut self, s: &str) -> fmt::Result {
                match self.inner.write(s.as_bytes()) {
                    Ok(()) => Ok(()),
                    Err(e) => {
                        self.error = Err(e);
                        Err(fmt::Error)
                    }
                }
            }
        }

        let mut output = Adaptor { inner: self, error: Ok(()) };
        match fmt::write(&mut output, fmt) {
            Ok(()) => Ok(()),
            Err(..) => output.error
        }
    }


    /// Write a rust string into this sink.
    ///
    /// The bytes written will be the UTF-8 encoded version of the input string.
    /// If other encodings are desired, it is recommended to compose this stream
    /// with another performing the conversion, or to use `write` with a
    /// converted byte-array instead.
    #[inline]
    fn write_str(&mut self, s: &str) -> IoResult<()> {
        self.write(s.as_bytes())
    }

    /// Writes a string into this sink, and then writes a literal newline (`\n`)
    /// byte afterwards. Note that the writing of the newline is *not* atomic in
    /// the sense that the call to `write` is invoked twice (once with the
    /// string and once with a newline character).
    ///
    /// If other encodings or line ending flavors are desired, it is recommended
    /// that the `write` method is used specifically instead.
    #[inline]
    fn write_line(&mut self, s: &str) -> IoResult<()> {
        self.write_str(s).and_then(|()| self.write(&[b'\n']))
    }

    /// Write a single char, encoded as UTF-8.
    #[inline]
    fn write_char(&mut self, c: char) -> IoResult<()> {
        let mut buf = [0u8; 4];
        let n = c.encode_utf8(buf.as_mut_slice()).unwrap_or(0);
        self.write(&buf[..n])
    }

    /// Write the result of passing n through `int::to_str_bytes`.
    #[inline]
    fn write_int(&mut self, n: int) -> IoResult<()> {
        write!(self, "{}", n)
    }

    /// Write the result of passing n through `uint::to_str_bytes`.
    #[inline]
    fn write_uint(&mut self, n: uint) -> IoResult<()> {
        write!(self, "{}", n)
    }

    /// Write a little-endian uint (number of bytes depends on system).
    #[inline]
    fn write_le_uint(&mut self, n: uint) -> IoResult<()> {
        extensions::u64_to_le_bytes(n as u64, uint::BYTES, |v| self.write(v))
    }

    /// Write a little-endian int (number of bytes depends on system).
    #[inline]
    fn write_le_int(&mut self, n: int) -> IoResult<()> {
        extensions::u64_to_le_bytes(n as u64, int::BYTES, |v| self.write(v))
    }

    /// Write a big-endian uint (number of bytes depends on system).
    #[inline]
    fn write_be_uint(&mut self, n: uint) -> IoResult<()> {
        extensions::u64_to_be_bytes(n as u64, uint::BYTES, |v| self.write(v))
    }

    /// Write a big-endian int (number of bytes depends on system).
    #[inline]
    fn write_be_int(&mut self, n: int) -> IoResult<()> {
        extensions::u64_to_be_bytes(n as u64, int::BYTES, |v| self.write(v))
    }

    /// Write a big-endian u64 (8 bytes).
    #[inline]
    fn write_be_u64(&mut self, n: u64) -> IoResult<()> {
        extensions::u64_to_be_bytes(n, 8u, |v| self.write(v))
    }

    /// Write a big-endian u32 (4 bytes).
    #[inline]
    fn write_be_u32(&mut self, n: u32) -> IoResult<()> {
        extensions::u64_to_be_bytes(n as u64, 4u, |v| self.write(v))
    }

    /// Write a big-endian u16 (2 bytes).
    #[inline]
    fn write_be_u16(&mut self, n: u16) -> IoResult<()> {
        extensions::u64_to_be_bytes(n as u64, 2u, |v| self.write(v))
    }

    /// Write a big-endian i64 (8 bytes).
    #[inline]
    fn write_be_i64(&mut self, n: i64) -> IoResult<()> {
        extensions::u64_to_be_bytes(n as u64, 8u, |v| self.write(v))
    }

    /// Write a big-endian i32 (4 bytes).
    #[inline]
    fn write_be_i32(&mut self, n: i32) -> IoResult<()> {
        extensions::u64_to_be_bytes(n as u64, 4u, |v| self.write(v))
    }

    /// Write a big-endian i16 (2 bytes).
    #[inline]
    fn write_be_i16(&mut self, n: i16) -> IoResult<()> {
        extensions::u64_to_be_bytes(n as u64, 2u, |v| self.write(v))
    }

    /// Write a big-endian IEEE754 double-precision floating-point (8 bytes).
    #[inline]
    fn write_be_f64(&mut self, f: f64) -> IoResult<()> {
        unsafe {
            self.write_be_u64(transmute(f))
        }
    }

    /// Write a big-endian IEEE754 single-precision floating-point (4 bytes).
    #[inline]
    fn write_be_f32(&mut self, f: f32) -> IoResult<()> {
        unsafe {
            self.write_be_u32(transmute(f))
        }
    }

    /// Write a little-endian u64 (8 bytes).
    #[inline]
    fn write_le_u64(&mut self, n: u64) -> IoResult<()> {
        extensions::u64_to_le_bytes(n, 8u, |v| self.write(v))
    }

    /// Write a little-endian u32 (4 bytes).
    #[inline]
    fn write_le_u32(&mut self, n: u32) -> IoResult<()> {
        extensions::u64_to_le_bytes(n as u64, 4u, |v| self.write(v))
    }

    /// Write a little-endian u16 (2 bytes).
    #[inline]
    fn write_le_u16(&mut self, n: u16) -> IoResult<()> {
        extensions::u64_to_le_bytes(n as u64, 2u, |v| self.write(v))
    }

    /// Write a little-endian i64 (8 bytes).
    #[inline]
    fn write_le_i64(&mut self, n: i64) -> IoResult<()> {
        extensions::u64_to_le_bytes(n as u64, 8u, |v| self.write(v))
    }

    /// Write a little-endian i32 (4 bytes).
    #[inline]
    fn write_le_i32(&mut self, n: i32) -> IoResult<()> {
        extensions::u64_to_le_bytes(n as u64, 4u, |v| self.write(v))
    }

    /// Write a little-endian i16 (2 bytes).
    #[inline]
    fn write_le_i16(&mut self, n: i16) -> IoResult<()> {
        extensions::u64_to_le_bytes(n as u64, 2u, |v| self.write(v))
    }

    /// Write a little-endian IEEE754 double-precision floating-point
    /// (8 bytes).
    #[inline]
    fn write_le_f64(&mut self, f: f64) -> IoResult<()> {
        unsafe {
            self.write_le_u64(transmute(f))
        }
    }

    /// Write a little-endian IEEE754 single-precision floating-point
    /// (4 bytes).
    #[inline]
    fn write_le_f32(&mut self, f: f32) -> IoResult<()> {
        unsafe {
            self.write_le_u32(transmute(f))
        }
    }

    /// Write a u8 (1 byte).
    #[inline]
    fn write_u8(&mut self, n: u8) -> IoResult<()> {
        self.write(&[n])
    }

    /// Write an i8 (1 byte).
    #[inline]
    fn write_i8(&mut self, n: i8) -> IoResult<()> {
        self.write(&[n as u8])
    }
}

/// A writer which can be converted to a RefWriter.
pub trait ByRefWriter {
    /// Creates a wrapper around a mutable reference to the writer.
    ///
    /// This is useful to allow applying wrappers while still
    /// retaining ownership of the original value.
    #[inline]
    fn by_ref<'a>(&'a mut self) -> RefWriter<'a, Self>;
}

impl<T: Writer> ByRefWriter for T {
    fn by_ref<'a>(&'a mut self) -> RefWriter<'a, T> {
        RefWriter { inner: self }
    }
}

impl<'a> Writer for Box<Writer+'a> {
    #[inline]
    fn write(&mut self, buf: &[u8]) -> IoResult<()> {
        (&mut **self).write(buf)
    }

    #[inline]
    fn flush(&mut self) -> IoResult<()> {
        (&mut **self).flush()
    }
}

impl<'a> Writer for &'a mut (Writer+'a) {
    #[inline]
    fn write(&mut self, buf: &[u8]) -> IoResult<()> { (**self).write(buf) }

    #[inline]
    fn flush(&mut self) -> IoResult<()> { (**self).flush() }
}

/// A `RefWriter` is a struct implementing `Writer` which contains a reference
/// to another writer. This is often useful when composing streams.
///
/// # Example
///
/// ```
/// use std::io::util::TeeReader;
/// use std::io::{stdin, ByRefWriter};
///
/// fn process_input<R: Reader>(r: R) {}
///
/// let mut output = Vec::new();
///
/// {
///     // Don't give ownership of 'output' to the 'tee'. Instead we keep a
///     // handle to it in the outer scope
///     let mut tee = TeeReader::new(stdin(), output.by_ref());
///     process_input(tee);
/// }
///
/// println!("input processed: {:?}", output);
/// ```
pub struct RefWriter<'a, W:'a> {
    /// The underlying writer which this is referencing
    inner: &'a mut W
}

impl<'a, W: Writer> Writer for RefWriter<'a, W> {
    #[inline]
    fn write(&mut self, buf: &[u8]) -> IoResult<()> { self.inner.write(buf) }

    #[inline]
    fn flush(&mut self) -> IoResult<()> { self.inner.flush() }
}


/// A Stream is a readable and a writable object. Data written is typically
/// received by the object which reads receive data from.
pub trait Stream: Reader + Writer { }

impl<T: Reader + Writer> Stream for T {}

/// An iterator that reads a line on each iteration,
/// until `.read_line()` encounters `EndOfFile`.
///
/// # Notes about the Iteration Protocol
///
/// The `Lines` may yield `None` and thus terminate
/// an iteration, but continue to yield elements if iteration
/// is attempted again.
///
/// # Error
///
/// Any error other than `EndOfFile` that is produced by the underlying Reader
/// is returned by the iterator and should be handled by the caller.
pub struct Lines<'r, T:'r> {
    buffer: &'r mut T,
}

impl<'r, T: Buffer> Iterator for Lines<'r, T> {
    type Item = IoResult<String>;

    fn next(&mut self) -> Option<IoResult<String>> {
        match self.buffer.read_line() {
            Ok(x) => Some(Ok(x)),
            Err(IoError { kind: EndOfFile, ..}) => None,
            Err(y) => Some(Err(y))
        }
    }
}

/// An iterator that reads a utf8-encoded character on each iteration,
/// until `.read_char()` encounters `EndOfFile`.
///
/// # Notes about the Iteration Protocol
///
/// The `Chars` may yield `None` and thus terminate
/// an iteration, but continue to yield elements if iteration
/// is attempted again.
///
/// # Error
///
/// Any error other than `EndOfFile` that is produced by the underlying Reader
/// is returned by the iterator and should be handled by the caller.
pub struct Chars<'r, T:'r> {
    buffer: &'r mut T
}

impl<'r, T: Buffer> Iterator for Chars<'r, T> {
    type Item = IoResult<char>;

    fn next(&mut self) -> Option<IoResult<char>> {
        match self.buffer.read_char() {
            Ok(x) => Some(Ok(x)),
            Err(IoError { kind: EndOfFile, ..}) => None,
            Err(y) => Some(Err(y))
        }
    }
}

/// A Buffer is a type of reader which has some form of internal buffering to
/// allow certain kinds of reading operations to be more optimized than others.
/// This type extends the `Reader` trait with a few methods that are not
/// possible to reasonably implement with purely a read interface.
pub trait Buffer: Reader {
    /// Fills the internal buffer of this object, returning the buffer contents.
    /// Note that none of the contents will be "read" in the sense that later
    /// calling `read` may return the same contents.
    ///
    /// The `consume` function must be called with the number of bytes that are
    /// consumed from this buffer returned to ensure that the bytes are never
    /// returned twice.
    ///
    /// # Error
    ///
    /// This function will return an I/O error if the underlying reader was
    /// read, but returned an error. Note that it is not an error to return a
    /// 0-length buffer.
    fn fill_buf<'a>(&'a mut self) -> IoResult<&'a [u8]>;

    /// Tells this buffer that `amt` bytes have been consumed from the buffer,
    /// so they should no longer be returned in calls to `read`.
    fn consume(&mut self, amt: uint);

    /// Reads the next line of input, interpreted as a sequence of UTF-8
    /// encoded Unicode codepoints. If a newline is encountered, then the
    /// newline is contained in the returned string.
    ///
    /// # Example
    ///
    /// ```rust
    /// use std::io::BufReader;
    ///
    /// let mut reader = BufReader::new(b"hello\nworld");
    /// assert_eq!("hello\n", &*reader.read_line().unwrap());
    /// ```
    ///
    /// # Error
    ///
    /// This function has the same error semantics as `read_until`:
    ///
    /// * All non-EOF errors will be returned immediately
    /// * If an error is returned previously consumed bytes are lost
    /// * EOF is only returned if no bytes have been read
    /// * Reach EOF may mean that the delimiter is not present in the return
    ///   value
    ///
    /// Additionally, this function can fail if the line of input read is not a
    /// valid UTF-8 sequence of bytes.
    fn read_line(&mut self) -> IoResult<String> {
        self.read_until(b'\n').and_then(|line|
            match String::from_utf8(line) {
                Ok(s)  => Ok(s),
                Err(_) => Err(standard_error(InvalidInput)),
            }
        )
    }

    /// Reads a sequence of bytes leading up to a specified delimiter. Once the
    /// specified byte is encountered, reading ceases and the bytes up to and
    /// including the delimiter are returned.
    ///
    /// # Error
    ///
    /// If any I/O error is encountered other than EOF, the error is immediately
    /// returned. Note that this may discard bytes which have already been read,
    /// and those bytes will *not* be returned. It is recommended to use other
    /// methods if this case is worrying.
    ///
    /// If EOF is encountered, then this function will return EOF if 0 bytes
    /// have been read, otherwise the pending byte buffer is returned. This
    /// is the reason that the byte buffer returned may not always contain the
    /// delimiter.
    fn read_until(&mut self, byte: u8) -> IoResult<Vec<u8>> {
        let mut res = Vec::new();

        loop {
            let (done, used) = {
                let available = match self.fill_buf() {
                    Ok(n) => n,
                    Err(ref e) if res.len() > 0 && e.kind == EndOfFile => {
                        return Ok(res);
                    }
                    Err(e) => return Err(e)
                };
                match available.iter().position(|&b| b == byte) {
                    Some(i) => {
<<<<<<< HEAD
                        res.push_all(&available[..i + 1]);
                        used = i + 1;
                        break
=======
                        res.push_all(&available[..(i + 1)]);
                        (true, i + 1)
>>>>>>> f2b8404b
                    }
                    None => {
                        res.push_all(available);
                        (false, available.len())
                    }
                }
            };
            buffer.consume(used);
            if done {
                return Ok(res);
            }
        }
    }

    /// Reads the next utf8-encoded character from the underlying stream.
    ///
    /// # Error
    ///
    /// If an I/O error occurs, or EOF, then this function will return `Err`.
    /// This function will also return error if the stream does not contain a
    /// valid utf-8 encoded codepoint as the next few bytes in the stream.
    fn read_char(&mut self) -> IoResult<char> {
        let first_byte = try!(self.read_byte());
        let width = unicode::str::utf8_char_width(first_byte);
        if width == 1 { return Ok(first_byte as char) }
        if width == 0 { return Err(standard_error(InvalidInput)) } // not utf8
        let mut buf = [first_byte, 0, 0, 0];
        {
            let mut start = 1;
            while start < width {
                match try!(self.read(buf.slice_mut(start, width))) {
                    n if n == width - start => break,
                    n if n < width - start => { start += n; }
                    _ => return Err(standard_error(InvalidInput)),
                }
            }
        }
        match str::from_utf8(&buf[..width]).ok() {
            Some(s) => Ok(s.char_at(0)),
            None => Err(standard_error(InvalidInput))
        }
    }
}

/// Extension methods for the Buffer trait which are included in the prelude.
pub trait BufferPrelude {
    /// Create an iterator that reads a utf8-encoded character on each iteration
    /// until EOF.
    ///
    /// # Error
    ///
    /// Any error other than `EndOfFile` that is produced by the underlying Reader
    /// is returned by the iterator and should be handled by the caller.
    fn chars<'r>(&'r mut self) -> Chars<'r, Self>;

    /// Create an iterator that reads a line on each iteration until EOF.
    ///
    /// # Error
    ///
    /// Any error other than `EndOfFile` that is produced by the underlying Reader
    /// is returned by the iterator and should be handled by the caller.
    fn lines<'r>(&'r mut self) -> Lines<'r, Self>;
}

impl<T: Buffer> BufferPrelude for T {
    fn chars<'r>(&'r mut self) -> Chars<'r, T> {
        Chars { buffer: self }
    }

    fn lines<'r>(&'r mut self) -> Lines<'r, T> {
        Lines { buffer: self }
    }
}

/// When seeking, the resulting cursor is offset from a base by the offset given
/// to the `seek` function. The base used is specified by this enumeration.
#[derive(Copy)]
pub enum SeekStyle {
    /// Seek from the beginning of the stream
    SeekSet,
    /// Seek from the end of the stream
    SeekEnd,
    /// Seek from the current position
    SeekCur,
}

/// An object implementing `Seek` internally has some form of cursor which can
/// be moved within a stream of bytes. The stream typically has a fixed size,
/// allowing seeking relative to either end.
pub trait Seek {
    /// Return position of file cursor in the stream
    fn tell(&self) -> IoResult<u64>;

    /// Seek to an offset in a stream
    ///
    /// A successful seek clears the EOF indicator. Seeking beyond EOF is
    /// allowed, but seeking before position 0 is not allowed.
    ///
    /// # Errors
    ///
    /// * Seeking to a negative offset is considered an error
    /// * Seeking past the end of the stream does not modify the underlying
    ///   stream, but the next write may cause the previous data to be filled in
    ///   with a bit pattern.
    fn seek(&mut self, pos: i64, style: SeekStyle) -> IoResult<()>;
}

/// A listener is a value that can consume itself to start listening for
/// connections.
///
/// Doing so produces some sort of Acceptor.
pub trait Listener<T, A: Acceptor<T>> {
    /// Spin up the listener and start queuing incoming connections
    ///
    /// # Error
    ///
    /// Returns `Err` if this listener could not be bound to listen for
    /// connections. In all cases, this listener is consumed.
    fn listen(self) -> IoResult<A>;
}

/// An acceptor is a value that presents incoming connections
pub trait Acceptor<T> {
    /// Wait for and accept an incoming connection
    ///
    /// # Error
    ///
    /// Returns `Err` if an I/O error is encountered.
    fn accept(&mut self) -> IoResult<T>;

    /// Create an iterator over incoming connection attempts.
    ///
    /// Note that I/O errors will be yielded by the iterator itself.
    fn incoming<'r>(&'r mut self) -> IncomingConnections<'r, Self> {
        IncomingConnections { inc: self }
    }
}

/// An infinite iterator over incoming connection attempts.
/// Calling `next` will block the task until a connection is attempted.
///
/// Since connection attempts can continue forever, this iterator always returns
/// `Some`. The `Some` contains the `IoResult` representing whether the
/// connection attempt was successful.  A successful connection will be wrapped
/// in `Ok`. A failed connection is represented as an `Err`.
pub struct IncomingConnections<'a, A: ?Sized +'a> {
    inc: &'a mut A,
}

#[old_impl_check]
impl<'a, T, A: ?Sized + Acceptor<T>> Iterator for IncomingConnections<'a, A> {
    type Item = IoResult<T>;

    fn next(&mut self) -> Option<IoResult<T>> {
        Some(self.inc.accept())
    }
}

/// Creates a standard error for a commonly used flavor of error. The `detail`
/// field of the returned error will always be `None`.
///
/// # Example
///
/// ```
/// use std::io;
///
/// let eof = io::standard_error(io::EndOfFile);
/// let einval = io::standard_error(io::InvalidInput);
/// ```
pub fn standard_error(kind: IoErrorKind) -> IoError {
    let desc = match kind {
        EndOfFile => "end of file",
        IoUnavailable => "I/O is unavailable",
        InvalidInput => "invalid input",
        OtherIoError => "unknown I/O error",
        FileNotFound => "file not found",
        PermissionDenied => "permission denied",
        ConnectionFailed => "connection failed",
        Closed => "stream is closed",
        ConnectionRefused => "connection refused",
        ConnectionReset => "connection reset",
        ConnectionAborted => "connection aborted",
        NotConnected => "not connected",
        BrokenPipe => "broken pipe",
        PathAlreadyExists => "file already exists",
        PathDoesntExist => "no such file",
        MismatchedFileTypeForOperation => "mismatched file type",
        ResourceUnavailable => "resource unavailable",
        TimedOut => "operation timed out",
        ShortWrite(..) => "short write",
        NoProgress => "no progress",
    };
    IoError {
        kind: kind,
        desc: desc,
        detail: None,
    }
}

/// A mode specifies how a file should be opened or created. These modes are
/// passed to `File::open_mode` and are used to control where the file is
/// positioned when it is initially opened.
#[derive(Copy, Clone, PartialEq, Eq, Show)]
pub enum FileMode {
    /// Opens a file positioned at the beginning.
    Open,
    /// Opens a file positioned at EOF.
    Append,
    /// Opens a file, truncating it if it already exists.
    Truncate,
}

/// Access permissions with which the file should be opened. `File`s
/// opened with `Read` will return an error if written to.
#[derive(Copy, Clone, PartialEq, Eq, Show)]
pub enum FileAccess {
    /// Read-only access, requests to write will result in an error
    Read,
    /// Write-only access, requests to read will result in an error
    Write,
    /// Read-write access, no requests are denied by default
    ReadWrite,
}

/// Different kinds of files which can be identified by a call to stat
#[derive(Copy, PartialEq, Show, Hash, Clone)]
pub enum FileType {
    /// This is a normal file, corresponding to `S_IFREG`
    RegularFile,

    /// This file is a directory, corresponding to `S_IFDIR`
    Directory,

    /// This file is a named pipe, corresponding to `S_IFIFO`
    NamedPipe,

    /// This file is a block device, corresponding to `S_IFBLK`
    BlockSpecial,

    /// This file is a symbolic link to another file, corresponding to `S_IFLNK`
    Symlink,

    /// The type of this file is not recognized as one of the other categories
    Unknown,
}

/// A structure used to describe metadata information about a file. This
/// structure is created through the `stat` method on a `Path`.
///
/// # Examples
///
/// ```no_run
/// # #![allow(unstable)]
///
/// use std::io::fs::PathExtensions;
///
/// let info = match Path::new("foo.txt").stat() {
///     Ok(stat) => stat,
///     Err(e) => panic!("couldn't read foo.txt: {}", e),
/// };
///
/// println!("byte size: {}", info.size);
/// ```
#[derive(Copy, Hash)]
pub struct FileStat {
    /// The size of the file, in bytes
    pub size: u64,
    /// The kind of file this path points to (directory, file, pipe, etc.)
    pub kind: FileType,
    /// The file permissions currently on the file
    pub perm: FilePermission,

    // FIXME(#10301): These time fields are pretty useless without an actual
    //                time representation, what are the milliseconds relative
    //                to?

    /// The time that the file was created at, in platform-dependent
    /// milliseconds
    pub created: u64,
    /// The time that this file was last modified, in platform-dependent
    /// milliseconds
    pub modified: u64,
    /// The time that this file was last accessed, in platform-dependent
    /// milliseconds
    pub accessed: u64,

    /// Information returned by stat() which is not guaranteed to be
    /// platform-independent. This information may be useful on some platforms,
    /// but it may have different meanings or no meaning at all on other
    /// platforms.
    ///
    /// Usage of this field is discouraged, but if access is desired then the
    /// fields are located here.
    #[unstable]
    pub unstable: UnstableFileStat,
}

/// This structure represents all of the possible information which can be
/// returned from a `stat` syscall which is not contained in the `FileStat`
/// structure. This information is not necessarily platform independent, and may
/// have different meanings or no meaning at all on some platforms.
#[unstable]
#[derive(Copy, Hash)]
pub struct UnstableFileStat {
    /// The ID of the device containing the file.
    pub device: u64,
    /// The file serial number.
    pub inode: u64,
    /// The device ID.
    pub rdev: u64,
    /// The number of hard links to this file.
    pub nlink: u64,
    /// The user ID of the file.
    pub uid: u64,
    /// The group ID of the file.
    pub gid: u64,
    /// The optimal block size for I/O.
    pub blksize: u64,
    /// The blocks allocated for this file.
    pub blocks: u64,
    /// User-defined flags for the file.
    pub flags: u64,
    /// The file generation number.
    pub gen: u64,
}


bitflags! {
    /// A set of permissions for a file or directory is represented by a set of
    /// flags which are or'd together.
    flags FilePermission: u32 {
        const USER_READ     = 0o400,
        const USER_WRITE    = 0o200,
        const USER_EXECUTE  = 0o100,
        const GROUP_READ    = 0o040,
        const GROUP_WRITE   = 0o020,
        const GROUP_EXECUTE = 0o010,
        const OTHER_READ    = 0o004,
        const OTHER_WRITE   = 0o002,
        const OTHER_EXECUTE = 0o001,

        const USER_RWX  = USER_READ.bits | USER_WRITE.bits | USER_EXECUTE.bits,
        const GROUP_RWX = GROUP_READ.bits | GROUP_WRITE.bits | GROUP_EXECUTE.bits,
        const OTHER_RWX = OTHER_READ.bits | OTHER_WRITE.bits | OTHER_EXECUTE.bits,

        /// Permissions for user owned files, equivalent to 0644 on unix-like
        /// systems.
        const USER_FILE = USER_READ.bits | USER_WRITE.bits | GROUP_READ.bits | OTHER_READ.bits,

        /// Permissions for user owned directories, equivalent to 0755 on
        /// unix-like systems.
        const USER_DIR  = USER_RWX.bits | GROUP_READ.bits | GROUP_EXECUTE.bits |
                   OTHER_READ.bits | OTHER_EXECUTE.bits,

        /// Permissions for user owned executables, equivalent to 0755
        /// on unix-like systems.
        const USER_EXEC = USER_DIR.bits,

        /// All possible permissions enabled.
        const ALL_PERMISSIONS = USER_RWX.bits | GROUP_RWX.bits | OTHER_RWX.bits,
    }
}


#[stable]
impl Default for FilePermission {
    #[stable]
    #[inline]
    fn default() -> FilePermission { FilePermission::empty() }
}

impl fmt::Show for FilePermission {
    fn fmt(&self, f: &mut fmt::Formatter) -> fmt::Result {
        fmt::String::fmt(self, f)
    }
}

impl fmt::String for FilePermission {
    fn fmt(&self, f: &mut fmt::Formatter) -> fmt::Result {
        write!(f, "{:04o}", self.bits)
    }
}

#[cfg(test)]
mod tests {
    use self::BadReaderBehavior::*;
    use super::{IoResult, Reader, MemReader, NoProgress, InvalidInput, Writer};
    use prelude::v1::{Ok, Vec, Buffer, SliceExt};
    use uint;

    #[derive(Clone, PartialEq, Show)]
    enum BadReaderBehavior {
        GoodBehavior(uint),
        BadBehavior(uint)
    }

    struct BadReader<T> {
        r: T,
        behavior: Vec<BadReaderBehavior>,
    }

    impl<T: Reader> BadReader<T> {
        fn new(r: T, behavior: Vec<BadReaderBehavior>) -> BadReader<T> {
            BadReader { behavior: behavior, r: r }
        }
    }

    impl<T: Reader> Reader for BadReader<T> {
        fn read(&mut self, buf: &mut [u8]) -> IoResult<uint> {
            let BadReader { ref mut behavior, ref mut r } = *self;
            loop {
                if behavior.is_empty() {
                    // fall back on good
                    return r.read(buf);
                }
                match behavior.as_mut_slice()[0] {
                    GoodBehavior(0) => (),
                    GoodBehavior(ref mut x) => {
                        *x -= 1;
                        return r.read(buf);
                    }
                    BadBehavior(0) => (),
                    BadBehavior(ref mut x) => {
                        *x -= 1;
                        return Ok(0);
                    }
                };
                behavior.remove(0);
            }
        }
    }

    #[test]
    fn test_read_at_least() {
        let mut r = BadReader::new(MemReader::new(b"hello, world!".to_vec()),
                                   vec![GoodBehavior(uint::MAX)]);
        let buf = &mut [0u8; 5];
        assert!(r.read_at_least(1, buf).unwrap() >= 1);
        assert!(r.read_exact(5).unwrap().len() == 5); // read_exact uses read_at_least
        assert!(r.read_at_least(0, buf).is_ok());

        let mut r = BadReader::new(MemReader::new(b"hello, world!".to_vec()),
                                   vec![BadBehavior(50), GoodBehavior(uint::MAX)]);
        assert!(r.read_at_least(1, buf).unwrap() >= 1);

        let mut r = BadReader::new(MemReader::new(b"hello, world!".to_vec()),
                                   vec![BadBehavior(1), GoodBehavior(1),
                                        BadBehavior(50), GoodBehavior(uint::MAX)]);
        assert!(r.read_at_least(1, buf).unwrap() >= 1);
        assert!(r.read_at_least(1, buf).unwrap() >= 1);

        let mut r = BadReader::new(MemReader::new(b"hello, world!".to_vec()),
                                   vec![BadBehavior(uint::MAX)]);
        assert_eq!(r.read_at_least(1, buf).unwrap_err().kind, NoProgress);

        let mut r = MemReader::new(b"hello, world!".to_vec());
        assert_eq!(r.read_at_least(5, buf).unwrap(), 5);
        assert_eq!(r.read_at_least(6, buf).unwrap_err().kind, InvalidInput);
    }

    #[test]
    fn test_push_at_least() {
        let mut r = BadReader::new(MemReader::new(b"hello, world!".to_vec()),
                                   vec![GoodBehavior(uint::MAX)]);
        let mut buf = Vec::new();
        assert!(r.push_at_least(1, 5, &mut buf).unwrap() >= 1);
        assert!(r.push_at_least(0, 5, &mut buf).is_ok());

        let mut r = BadReader::new(MemReader::new(b"hello, world!".to_vec()),
                                   vec![BadBehavior(50), GoodBehavior(uint::MAX)]);
        assert!(r.push_at_least(1, 5, &mut buf).unwrap() >= 1);

        let mut r = BadReader::new(MemReader::new(b"hello, world!".to_vec()),
                                   vec![BadBehavior(1), GoodBehavior(1),
                                        BadBehavior(50), GoodBehavior(uint::MAX)]);
        assert!(r.push_at_least(1, 5, &mut buf).unwrap() >= 1);
        assert!(r.push_at_least(1, 5, &mut buf).unwrap() >= 1);

        let mut r = BadReader::new(MemReader::new(b"hello, world!".to_vec()),
                                   vec![BadBehavior(uint::MAX)]);
        assert_eq!(r.push_at_least(1, 5, &mut buf).unwrap_err().kind, NoProgress);

        let mut r = MemReader::new(b"hello, world!".to_vec());
        assert_eq!(r.push_at_least(5, 1, &mut buf).unwrap_err().kind, InvalidInput);
    }

    #[test]
    fn test_show() {
        use super::*;

        assert_eq!(format!("{}", USER_READ), "0400");
        assert_eq!(format!("{}", USER_FILE), "0644");
        assert_eq!(format!("{}", USER_EXEC), "0755");
        assert_eq!(format!("{}", USER_RWX),  "0700");
        assert_eq!(format!("{}", GROUP_RWX), "0070");
        assert_eq!(format!("{}", OTHER_RWX), "0007");
        assert_eq!(format!("{}", ALL_PERMISSIONS), "0777");
        assert_eq!(format!("{}", USER_READ | USER_WRITE | OTHER_WRITE), "0602");
    }

    fn _ensure_buffer_is_object_safe<T: Buffer>(x: &T) -> &Buffer {
        x as &Buffer
    }
}<|MERGE_RESOLUTION|>--- conflicted
+++ resolved
@@ -1447,14 +1447,8 @@
                 };
                 match available.iter().position(|&b| b == byte) {
                     Some(i) => {
-<<<<<<< HEAD
                         res.push_all(&available[..i + 1]);
-                        used = i + 1;
-                        break
-=======
-                        res.push_all(&available[..(i + 1)]);
                         (true, i + 1)
->>>>>>> f2b8404b
                     }
                     None => {
                         res.push_all(available);
