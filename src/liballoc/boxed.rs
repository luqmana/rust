// Copyright 2012-2015 The Rust Project Developers. See the COPYRIGHT
// file at the top-level directory of this distribution and at
// http://rust-lang.org/COPYRIGHT.
//
// Licensed under the Apache License, Version 2.0 <LICENSE-APACHE or
// http://www.apache.org/licenses/LICENSE-2.0> or the MIT license
// <LICENSE-MIT or http://opensource.org/licenses/MIT>, at your
// option. This file may not be copied, modified, or distributed
// except according to those terms.

//! A unique pointer type.

#![stable]

use core::any::Any;
use core::clone::Clone;
use core::cmp::{PartialEq, PartialOrd, Eq, Ord, Ordering};
use core::default::Default;
use core::error::{Error, FromError};
use core::fmt;
use core::hash::{self, Hash};
use core::iter::Iterator;
use core::marker::Sized;
use core::mem;
use core::ops::{Deref, DerefMut};
use core::option::Option;
use core::ptr::Unique;
use core::raw::TraitObject;
use core::result::Result::{Ok, Err};
use core::result::Result;

/// A value that represents the global exchange heap. This is the default
/// place that the `box` keyword allocates into when no place is supplied.
///
/// The following two examples are equivalent:
///
/// ```rust
/// #![feature(box_syntax)]
/// use std::boxed::HEAP;
///
/// fn main() {
/// # struct Bar;
/// # impl Bar { fn new(_a: int) { } }
///     let foo = box(HEAP) Bar::new(2);
///     let foo = box Bar::new(2);
/// }
/// ```
#[lang = "exchange_heap"]
#[unstable = "may be renamed; uncertain about custom allocator design"]
pub static HEAP: () = ();

/// A type that represents a uniquely-owned value.
#[lang = "owned_box"]
#[stable]
pub struct Box<T>(Unique<T>);

impl<T> Box<T> {
    /// Moves `x` into a freshly allocated box on the global exchange heap.
    #[stable]
    pub fn new(x: T) -> Box<T> {
        box x
    }
}

#[stable]
impl<T: Default> Default for Box<T> {
    #[stable]
    fn default() -> Box<T> { box Default::default() }
}

#[stable]
impl<T> Default for Box<[T]> {
    #[stable]
    fn default() -> Box<[T]> { box [] }
}

#[stable]
impl<T: Clone> Clone for Box<T> {
    /// Returns a copy of the owned box.
    #[inline]
    fn clone(&self) -> Box<T> { box {(**self).clone()} }

    /// Performs copy-assignment from `source` by reusing the existing allocation.
    #[inline]
    fn clone_from(&mut self, source: &Box<T>) {
        (**self).clone_from(&(**source));
    }
}

#[stable]
impl<T: ?Sized + PartialEq> PartialEq for Box<T> {
    #[inline]
    fn eq(&self, other: &Box<T>) -> bool { PartialEq::eq(&**self, &**other) }
    #[inline]
    fn ne(&self, other: &Box<T>) -> bool { PartialEq::ne(&**self, &**other) }
}
#[stable]
impl<T: ?Sized + PartialOrd> PartialOrd for Box<T> {
    #[inline]
    fn partial_cmp(&self, other: &Box<T>) -> Option<Ordering> {
        PartialOrd::partial_cmp(&**self, &**other)
    }
    #[inline]
    fn lt(&self, other: &Box<T>) -> bool { PartialOrd::lt(&**self, &**other) }
    #[inline]
    fn le(&self, other: &Box<T>) -> bool { PartialOrd::le(&**self, &**other) }
    #[inline]
    fn ge(&self, other: &Box<T>) -> bool { PartialOrd::ge(&**self, &**other) }
    #[inline]
    fn gt(&self, other: &Box<T>) -> bool { PartialOrd::gt(&**self, &**other) }
}
#[stable]
impl<T: ?Sized + Ord> Ord for Box<T> {
    #[inline]
    fn cmp(&self, other: &Box<T>) -> Ordering {
        Ord::cmp(&**self, &**other)
    }
}
#[stable]
impl<T: ?Sized + Eq> Eq for Box<T> {}

impl<S: hash::Hasher, T: ?Sized + Hash<S>> Hash<S> for Box<T> {
    #[inline]
    fn hash(&self, state: &mut S) {
        (**self).hash(state);
    }
}

/// Extension methods for an owning `Any` trait object.
#[unstable = "this trait will likely disappear once compiler bugs blocking \
              a direct impl on `Box<Any>` have been fixed "]
// FIXME(#18737): this should be a direct impl on `Box<Any>`. If you're
//                removing this please make sure that you can downcase on
//                `Box<Any + Send>` as well as `Box<Any>`
pub trait BoxAny {
    /// Returns the boxed value if it is of type `T`, or
    /// `Err(Self)` if it isn't.
    #[stable]
    fn downcast<T: 'static>(self) -> Result<Box<T>, Self>;
}

#[stable]
impl BoxAny for Box<Any> {
    #[inline]
    fn downcast<T: 'static>(self) -> Result<Box<T>, Box<Any>> {
        if self.is::<T>() {
            unsafe {
                // Get the raw representation of the trait object
                let to: TraitObject =
                    mem::transmute::<Box<Any>, TraitObject>(self);

                // Extract the data pointer
                Ok(mem::transmute(to.data))
            }
        } else {
            Err(self)
        }
    }
}

#[stable]
impl<T: fmt::Display + ?Sized> fmt::Display for Box<T> {
    fn fmt(&self, f: &mut fmt::Formatter) -> fmt::Result {
        fmt::Display::fmt(&**self, f)
    }
}

#[stable]
impl<T: fmt::Debug + ?Sized> fmt::Debug for Box<T> {
    fn fmt(&self, f: &mut fmt::Formatter) -> fmt::Result {
        fmt::Debug::fmt(&**self, f)
    }
}

#[stable]
impl fmt::Debug for Box<Any> {
    fn fmt(&self, f: &mut fmt::Formatter) -> fmt::Result {
        f.pad("Box<Any>")
    }
}

#[stable]
impl<T: ?Sized> Deref for Box<T> {
    type Target = T;

    fn deref(&self) -> &T { &**self }
}

#[stable]
impl<T: ?Sized> DerefMut for Box<T> {
    fn deref_mut(&mut self) -> &mut T { &mut **self }
}

<<<<<<< HEAD
// FIXME(#21363) remove `old_impl_check` when bug is fixed
#[old_impl_check]
impl<'a, T> Iterator for Box<Iterator<Item=T> + 'a> {
    type Item = T;
=======
impl<'a, E: Error + 'a> FromError<E> for Box<Error + 'a> {
    fn from_error(err: E) -> Box<Error + 'a> {
        Box::new(err)
    }
}

#[cfg(test)]
mod test {
    #[test]
    fn test_owned_clone() {
        let a = Box::new(5i);
        let b: Box<int> = a.clone();
        assert!(a == b);
    }

    #[test]
    fn any_move() {
        let a = Box::new(8u) as Box<Any>;
        let b = Box::new(Test) as Box<Any>;

        match a.downcast::<uint>() {
            Ok(a) => { assert!(a == Box::new(8u)); }
            Err(..) => panic!()
        }
        match b.downcast::<Test>() {
            Ok(a) => { assert!(a == Box::new(Test)); }
            Err(..) => panic!()
        }

        let a = Box::new(8u) as Box<Any>;
        let b = Box::new(Test) as Box<Any>;

        assert!(a.downcast::<Box<Test>>().is_err());
        assert!(b.downcast::<Box<uint>>().is_err());
    }
>>>>>>> 3cb9fa26

    fn next(&mut self) -> Option<T> {
        (**self).next()
    }

    fn size_hint(&self) -> (usize, Option<usize>) {
        (**self).size_hint()
    }
}<|MERGE_RESOLUTION|>--- conflicted
+++ resolved
@@ -191,54 +191,22 @@
     fn deref_mut(&mut self) -> &mut T { &mut **self }
 }
 
-<<<<<<< HEAD
 // FIXME(#21363) remove `old_impl_check` when bug is fixed
 #[old_impl_check]
 impl<'a, T> Iterator for Box<Iterator<Item=T> + 'a> {
     type Item = T;
-=======
+
+    fn next(&mut self) -> Option<T> {
+        (**self).next()
+    }
+
+    fn size_hint(&self) -> (usize, Option<usize>) {
+        (**self).size_hint()
+    }
+}
+
 impl<'a, E: Error + 'a> FromError<E> for Box<Error + 'a> {
     fn from_error(err: E) -> Box<Error + 'a> {
         Box::new(err)
     }
-}
-
-#[cfg(test)]
-mod test {
-    #[test]
-    fn test_owned_clone() {
-        let a = Box::new(5i);
-        let b: Box<int> = a.clone();
-        assert!(a == b);
-    }
-
-    #[test]
-    fn any_move() {
-        let a = Box::new(8u) as Box<Any>;
-        let b = Box::new(Test) as Box<Any>;
-
-        match a.downcast::<uint>() {
-            Ok(a) => { assert!(a == Box::new(8u)); }
-            Err(..) => panic!()
-        }
-        match b.downcast::<Test>() {
-            Ok(a) => { assert!(a == Box::new(Test)); }
-            Err(..) => panic!()
-        }
-
-        let a = Box::new(8u) as Box<Any>;
-        let b = Box::new(Test) as Box<Any>;
-
-        assert!(a.downcast::<Box<Test>>().is_err());
-        assert!(b.downcast::<Box<uint>>().is_err());
-    }
->>>>>>> 3cb9fa26
-
-    fn next(&mut self) -> Option<T> {
-        (**self).next()
-    }
-
-    fn size_hint(&self) -> (usize, Option<usize>) {
-        (**self).size_hint()
-    }
 }